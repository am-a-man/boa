--- conflicted
+++ resolved
@@ -111,262 +111,6 @@
     pub fn equals(lhs: &Self, rhs: &Self) -> bool {
         std::ptr::eq(lhs.as_ref(), rhs.as_ref())
     }
-
-<<<<<<< HEAD
-    /// Internal implementation of [`call`](#method.call) and [`construct`](#method.construct).
-    ///
-    /// # Panics
-    ///
-    /// Panics if the object is currently mutably borrowed.
-    ///
-    /// <https://tc39.es/ecma262/#sec-prepareforordinarycall>
-    /// <https://tc39.es/ecma262/#sec-ordinarycallbindthis>
-    /// <https://tc39.es/ecma262/#sec-runtime-semantics-evaluatebody>
-    /// <https://tc39.es/ecma262/#sec-ordinarycallevaluatebody>
-    #[track_caller]
-    #[cfg(not(feature = "vm"))]
-    pub(super) fn call_construct(
-        &self,
-        this_target: &JsValue,
-        args: &[JsValue],
-        context: &mut Context,
-        construct: bool,
-    ) -> JsResult<JsValue> {
-        use crate::{builtins::function::arguments::Arguments, context::StandardObjects};
-
-        use super::internal_methods::get_prototype_from_constructor;
-
-        let this_function_object = self.clone();
-        let mut has_parameter_expressions = false;
-
-        let body = if let Some(function) = self.borrow().as_function() {
-            if construct && !function.is_constructable() {
-                let name = self.get("name", context)?.display().to_string();
-                return context.throw_type_error(format!("{} is not a constructor", name));
-            } else {
-                match function {
-                    Function::Native {
-                        function,
-                        constructable,
-                    } => {
-                        if *constructable || construct {
-                            FunctionBody::BuiltInConstructor(*function)
-                        } else {
-                            FunctionBody::BuiltInFunction(*function)
-                        }
-                    }
-                    Function::Closure {
-                        function, captures, ..
-                    } => FunctionBody::Closure {
-                        function: function.clone(),
-                        captures: captures.clone(),
-                    },
-                    Function::Ordinary {
-                        constructable: _,
-                        this_mode,
-                        body,
-                        params,
-                        environment,
-                    } => {
-                        let this = if construct {
-                            // If the prototype of the constructor is not an object, then use the default object
-                            // prototype as prototype for the new object
-                            // see <https://tc39.es/ecma262/#sec-ordinarycreatefromconstructor>
-                            // see <https://tc39.es/ecma262/#sec-getprototypefromconstructor>
-                            let proto = get_prototype_from_constructor(
-                                this_target,
-                                StandardObjects::object_object,
-                                context,
-                            )?;
-                            JsObject::from_proto_and_data(Some(proto), ObjectData::ordinary())
-                                .into()
-                        } else {
-                            this_target.clone()
-                        };
-
-                        // Create a new Function environment whose parent is set to the scope of the function declaration (self.environment)
-                        // <https://tc39.es/ecma262/#sec-prepareforordinarycall>
-                        let local_env = FunctionEnvironmentRecord::new(
-                            this_function_object.clone(),
-                            if construct || !this_mode.is_lexical() {
-                                Some(this.clone())
-                            } else {
-                                None
-                            },
-                            Some(environment.clone()),
-                            // Arrow functions do not have a this binding https://tc39.es/ecma262/#sec-function-environment-records
-                            if this_mode.is_lexical() {
-                                BindingStatus::Lexical
-                            } else {
-                                BindingStatus::Uninitialized
-                            },
-                            JsValue::undefined(),
-                            context,
-                        )?;
-
-                        let mut arguments_in_parameter_names = false;
-                        let mut is_simple_parameter_list = true;
-
-                        for param in params.iter() {
-                            
-                            has_parameter_expressions =
-                                has_parameter_expressions || param.init().is_some();
-                        
-                            for param_name in param.name().iter(){
-                                arguments_in_parameter_names =
-                                   arguments_in_parameter_names || param_name.clone() == "arguments";
-                            }
-                        
-                            is_simple_parameter_list = is_simple_parameter_list
-                                && !param.is_rest_param()
-                                && param.init().is_none()
-                            
-                        }
-
-                        // Turn local_env into Environment so it can be cloned
-                        let local_env: Environment = local_env.into();
-
-                        // An arguments object is added when all of the following conditions are met
-                        // - If not in an arrow function (10.2.11.16)
-                        // - If the parameter list does not contain `arguments` (10.2.11.17)
-                        // - If there are default parameters or if lexical names and function names do not contain `arguments` (10.2.11.18)
-                        //
-                        // https://tc39.es/ecma262/#sec-functiondeclarationinstantiation
-                        if !this_mode.is_lexical()
-                            && !arguments_in_parameter_names
-                            && (has_parameter_expressions
-                                || (!body.lexically_declared_names().contains("arguments")
-                                    && !body.function_declared_names().contains("arguments")))
-                        {
-                            // Add arguments object
-                            let arguments_obj =
-                                if context.strict() || body.strict() || !is_simple_parameter_list {
-                                    Arguments::create_unmapped_arguments_object(args, context)
-                                } else {
-                                
-                                    Arguments::create_mapped_arguments_object(
-                                        self, params.iter().cloned().collect(), args, &local_env, context,
-                                    )
-                                };
-                            local_env.create_mutable_binding("arguments", false, true, context)?;
-                            local_env.initialize_binding(
-                                "arguments",
-                                arguments_obj.into(),
-                                context,
-                            )?;
-                        }
-
-                        // Push the environment first so that it will be used by default parameters
-                        context.push_environment(local_env.clone());
-
-                        // Add argument bindings to the function environment
-                        for (i, param) in params.iter().enumerate() {
-                            // Rest Parameters
-                            if param.is_rest_param() {
-                                Function::add_rest_param(param, i, args, context, &local_env);
-                                break;
-                            }
-
-                            let value = match args.get(i).cloned() {
-                                None | Some(JsValue::Undefined) => param
-                                    .init()
-                                    .map(|init| init.run(context).ok())
-                                    .flatten()
-                                    .unwrap_or_default(),
-                                Some(value) => value,
-                            };
-
-                            Function::add_arguments_to_environment(
-                                param, value, &local_env, context,
-                            );
-                        }
-
-                        if has_parameter_expressions {
-                            // Create a second environment when default parameter expressions are used
-                            // This prevents variables declared in the function body from being
-                            // used in default parameter initializers.
-                            // https://tc39.es/ecma262/#sec-functiondeclarationinstantiation
-                            let second_env = FunctionEnvironmentRecord::new(
-                                this_function_object,
-                                if construct || !this_mode.is_lexical() {
-                                    Some(this)
-                                } else {
-                                    None
-                                },
-                                Some(local_env),
-                                // Arrow functions do not have a this binding https://tc39.es/ecma262/#sec-function-environment-records
-                                if this_mode.is_lexical() {
-                                    BindingStatus::Lexical
-                                } else {
-                                    BindingStatus::Uninitialized
-                                },
-                                JsValue::undefined(),
-                                context,
-                            )?;
-                            context.push_environment(second_env);
-                        }
-
-                        FunctionBody::Ordinary(body.clone())
-                    }
-                    #[cfg(feature = "vm")]
-                    Function::VmOrdinary { .. } => {
-                        todo!("vm call")
-                    }
-                }
-            }
-        } else {
-            return context.throw_type_error("not a function");
-        };
-
-        match body {
-            FunctionBody::BuiltInConstructor(function) if construct => {
-                function(this_target, args, context)
-            }
-            FunctionBody::BuiltInConstructor(function) => {
-                function(&JsValue::undefined(), args, context)
-            }
-            FunctionBody::BuiltInFunction(function) => function(this_target, args, context),
-            FunctionBody::Closure { function, captures } => {
-                (function)(this_target, args, captures, context)
-            }
-            FunctionBody::Ordinary(body) => {
-                let result = body.run(context);
-                let this = context.get_this_binding();
-
-                if has_parameter_expressions {
-                    context.pop_environment();
-                }
-                context.pop_environment();
-
-                if construct {
-                    // https://tc39.es/ecma262/#sec-ecmascript-function-objects-construct-argumentslist-newtarget
-                    // 12. If result.[[Type]] is return, then
-                    if context.executor().get_current_state() == &InterpreterState::Return {
-                        // a. If Type(result.[[Value]]) is Object, return NormalCompletion(result.[[Value]]).
-                        if let Ok(v) = &result {
-                            if v.is_object() {
-                                return result;
-                            }
-                        }
-                    }
-
-                    // 13. Else, ReturnIfAbrupt(result).
-                    result?;
-
-                    // 14. Return ? constructorEnv.GetThisBinding().
-                    this
-                } else if context.executor().get_current_state() == &InterpreterState::Return {
-                    result
-                } else {
-                    result?;
-                    Ok(JsValue::undefined())
-                }
-            }
-        }
-    }
-
-=======
->>>>>>> 59d5dfee
     /// Converts an object to a primitive.
     ///
     /// Diverges from the spec to prevent a stack overflow when the object is recursive.
